use std::collections::HashSet;
use std::convert::TryInto;

use super::grammar_type_generator::{ASTType, Action, GrammarTypeInfo};
use super::template_data::{
    NonTerminalTypeEnum, NonTerminalTypeStruct, NonTerminalTypeVec,
    UserTraitCallerFunctionDataBuilder, UserTraitDataBuilder, UserTraitFunctionDataBuilder,
    UserTraitFunctionStackPopDataBuilder,
};
use crate::generators::naming_helper::NamingHelper as NmHlp;
use crate::generators::GrammarConfig;
use crate::grammar::{ProductionAttribute, SymbolAttribute};
use crate::parser::{ParolGrammarItem, Production};
use crate::{ParolGrammar, Pr, StrVec};
use log::trace;
use miette::{IntoDiagnostic, Result};

/// Generator for user trait code
#[derive(Builder, Debug, Default)]
pub struct UserTraitGenerator<'a> {
    /// User type that implements the language processing
    user_type_name: String,
    /// User type's module name
    module_name: &'a str,
    /// Enable feature auto-generation for expanded grammar's semantic actions
    auto_generate: bool,
    /// Parsed original user grammar
    parol_grammar: &'a ParolGrammar,
    /// Compiled grammar configuration
    grammar_config: &'a GrammarConfig,
}

impl<'a> UserTraitGenerator<'a> {
    fn generate_inner_action_args(&self, action: &Action) -> String {
        // We reference the parse_tree argument only if a token is in the argument list
        let mut parse_tree_argument_used = false;
        let mut arguments = action
            .args
            .iter()
            .map(|a| {
                if matches!(a.arg_type, ASTType::Token(_)) {
                    parse_tree_argument_used = true;
                }
                format!("{}: &ParseTreeStackEntry", a.name(),)
            })
            .collect::<Vec<String>>();
        arguments.push(format!(
            "{}parse_tree: &Tree<ParseTreeType>",
            NmHlp::item_unused_indicator(self.auto_generate && parse_tree_argument_used)
        ));
        arguments.join(", ")
    }

    fn generate_context(&self, code: &mut StrVec, action: &Action) {
        if self.auto_generate {
            code.push(format!("let context = \"{}\";", action.fn_name));
            code.push("trace!(\"{}\", self.trace_item_stack(context));".to_string());
        }
    }

    fn generate_token_assignments(&self, code: &mut StrVec, action: &Action) {
        if self.auto_generate {
            action
                .args
                .iter()
                .filter(|a| matches!(a.arg_type, ASTType::Token(_)))
                .for_each(|arg| {
                    let arg_name = arg.name();
                    code.push(format!(
                        "let {} = {}.token(parse_tree)?.to_owned();",
                        arg_name, arg_name
                    ))
                });
        }
    }

    fn generate_stack_pops(&self, code: &mut StrVec, action: &Action) -> Result<()> {
        if self.auto_generate {
            action
                .args
                .iter()
                .rev()
                .enumerate()
                .filter(|(_, a)| !matches!(a.arg_type, ASTType::Token(_)))
                .fold(Ok(()), |res: Result<()>, (i, arg)| {
                    res?;
                    let stack_pop_data = UserTraitFunctionStackPopDataBuilder::default()
                        .arg_name(arg.name.clone())
                        .arg_type(arg.arg_type.inner_type_name())
                        .vec_anchor(arg.sem == SymbolAttribute::RepetitionAnchor)
                        .vec_push_semantic(
                            action.sem == ProductionAttribute::AddToCollection && i == 0,
                        )
                        .build()
                        .into_diagnostic()?;
                    code.push(format!("{}", stack_pop_data));
                    Ok(())
                })
        } else {
            Ok(())
        }
    }

    fn generate_push_semantic(&self, code: &mut StrVec, action: &Action) {
        if self.auto_generate && action.sem == ProductionAttribute::AddToCollection {
            code.push("// Add an element to the vector".to_string());
            code.push(format!(
                " {}.push({});",
                action.args.iter().last().unwrap().name,
                &action.fn_name,
            ));
        }
    }

    fn generate_result_builder(&self, code: &mut StrVec, action: &Action) {
        if self.auto_generate {
            if action.sem == ProductionAttribute::CollectionStart {
                code.push(format!("let {} = Vec::new();", action.fn_name));
            } else if action.sem == ProductionAttribute::AddToCollection {
                code.push(format!(
                    "let {} = {}Builder::default()",
                    action.fn_name,
                    NmHlp::to_upper_camel_case(&action.non_terminal)
                ));
                action.args.iter().rev().skip(1).for_each(|arg| {
                    let setter_name = &arg.name;
                    let arg_name = if matches!(arg.arg_type, ASTType::TypeRef(_))
                        && arg.sem == SymbolAttribute::None
                    {
                        format!("Box::new({})", &arg.name)
                    } else {
                        arg.name.clone()
                    };
                    code.push(format!("    .{}({})", setter_name, arg_name));
                });
                code.push("    .build()".to_string());
                code.push("    .into_diagnostic()?;".to_string());
            } else {
                let builder_prefix = if action.alts == 1 {
                    &action.non_terminal
                } else {
                    &action.fn_name
                };
                code.push(format!(
                    "let {} = {}Builder::default()",
                    action.fn_name,
                    NmHlp::to_upper_camel_case(builder_prefix)
                ));
                action.args.iter().for_each(|arg| {
                    let setter_name = &arg.name;
                    let arg_name = if matches!(arg.arg_type, ASTType::TypeRef(_)) {
                        format!("Box::new({})", &arg.name)
                    } else {
                        arg.name.clone()
                    };
                    code.push(format!("    .{}({})", setter_name, arg_name));
                });
                code.push("    .build()".to_string());
                code.push("    .into_diagnostic()?;".to_string());
                if action.alts > 1 {
                    // Type adjustment to the non-terminal enum
                    // let list_0 = List::List0(list_0);
                    code.push(format!(
                        "let {} = {}::{}({});",
                        action.fn_name,
                        NmHlp::to_upper_camel_case(&action.non_terminal),
                        NmHlp::to_upper_camel_case(builder_prefix),
                        action.fn_name
                    ));
                }
            }
        }
    }

    fn generate_user_action_call(
        &self,
        code: &mut StrVec,
        action: &Action,
        parol_grammar: &'a ParolGrammar,
    ) {
        if self.auto_generate {
            if parol_grammar
                .item_stack
                .iter()
                .filter_map(|item| match item {
                    ParolGrammarItem::Prod(Production { lhs, .. }) => Some(lhs),
                    _ => None,
                })
                .any(|lhs| &action.non_terminal == lhs)
            {
                code.push("// Calling user action here".to_string());
                // self.user_grammar.num(num_4.clone())?;
                code.push(format!(
                    "self.user_grammar.{}({}.clone())?;",
                    NmHlp::to_lower_snake_case(&action.non_terminal),
                    action.fn_name
                ));
            }
        }
    }

    fn generate_stack_push(&self, code: &mut StrVec, action: &Action) {
        if self.auto_generate {
            if action.sem == ProductionAttribute::AddToCollection {
                // The output type of the action is the type generated for the action's non-terminal
                // filled with type of the action's last argument (the vector)
                code.push(format!(
                    "self.push(ASTType::{}({}), context);",
                    NmHlp::to_upper_camel_case(&action.non_terminal),
                    action.args.iter().last().unwrap().name
                ));
            } else {
                // The output type of the action is the type generated for the action's non-terminal
                // filled with type kind of the action
                code.push(format!(
                    "self.push(ASTType::{}({}), context);",
                    NmHlp::to_upper_camel_case(&action.non_terminal),
                    action.fn_name
                ));
            }
        }
    }

    fn generate_user_action_args(non_terminal: &str) -> String {
        format!("_arg: {}", NmHlp::to_upper_camel_case(non_terminal))
    }

    fn generate_caller_argument_list(pr: &Pr) -> String {
        let mut arguments = pr
            .get_r()
            .iter()
            .filter(|s| !s.is_switch())
            .enumerate()
            .map(|(i, _)| format!("&children[{}]", i))
            .collect::<Vec<String>>();
        arguments.push("parse_tree".to_string());
        arguments.join(", ")
    }

    fn format_type(
        ast_type: &ASTType,
        non_terminal: &str,
        prod_num: Option<usize>,
        comment: StrVec,
    ) -> Option<String> {
        let non_terminal = if let Some(prod_num) = prod_num {
            NmHlp::to_upper_camel_case(&format!("{}_{}", non_terminal, prod_num))
        } else {
            NmHlp::to_upper_camel_case(non_terminal)
        };

        match ast_type {
            ASTType::Struct(_n, m) => {
                let struct_data = NonTerminalTypeStruct {
                    comment,
                    non_terminal,
                    members: m.iter().fold(StrVec::new(4), |mut acc, (n, t)| {
                        acc.push(format!("{}: {},", n, t));
                        acc
                    }),
                };
                Some(format!("{}", struct_data))
            }
            ASTType::Enum(n, m) => {
                let struct_data = NonTerminalTypeEnum {
                    comment,
                    non_terminal: n.to_string(),
                    members: m.iter().fold(StrVec::new(4), |mut acc, (c, t)| {
                        acc.push(NmHlp::to_upper_camel_case(&format!(
                            "{}({}),",
                            c,
                            t.type_name()
                        )));
                        acc
                    }),
                };
                Some(format!("{}", struct_data))
            }
            ASTType::Repeat(r) => {
                let struct_data = NonTerminalTypeVec {
                    comment,
                    non_terminal,
                    type_ref: r.clone(),
                };
                Some(format!("{}", struct_data))
            }
            ASTType::Unit => {
                let struct_data = NonTerminalTypeStruct {
                    comment,
                    non_terminal,
                    members: StrVec::new(0),
                };
                Some(format!("{}", struct_data))
            }
            _ => None,
        }
    }

    // ---------------------------------------------------
    // Part of the Public API
    // *Changes will affect crate's version according to semver*
    // ---------------------------------------------------
    ///
    /// Generates the file with the user actions trait.
    ///
    pub fn generate_user_trait_source(&self) -> Result<String> {
        let mut type_info: GrammarTypeInfo = (self.grammar_config).try_into()?;
        type_info.set_auto_generate(self.auto_generate);

        let production_output_types = if self.auto_generate {
            type_info
                .actions
                .iter()
                .filter(|a| a.alts > 1 && a.sem == ProductionAttribute::None)
                .fold(StrVec::new(0), |mut acc, a| {
                    let mut comment = StrVec::new(0);
                    comment.push(String::default());
                    comment.push(format!("Type derived for production {}", a.prod_num));
                    comment.push(String::default());
                    comment.push(a.prod_string.clone());
                    comment.push(String::default());
                    Self::format_type(&a.out_type, &a.non_terminal, Some(a.prod_num), comment)
                        .into_iter()
                        .for_each(|s| acc.push(s));
                    acc
                })
        } else {
            StrVec::new(0)
        };

        let non_terminal_types = if self.auto_generate {
            type_info
                .non_terminal_types
                .iter()
                .fold(StrVec::new(0), |mut acc, (s, t)| {
                    let mut comment = StrVec::new(0);
                    comment.push(String::default());
                    comment.push(format!("Type derived for non-terminal {}", s));
                    comment.push(String::default());
                    Self::format_type(t, s, None, comment)
                        .into_iter()
                        .for_each(|s| acc.push(s));
                    acc
                })
        } else {
            StrVec::new(0)
        };

        let ast_type_decl = if self.auto_generate {
            let mut comment = StrVec::new(0);
            comment.push(String::default());
            comment.push("Deduced ASTType of expanded grammar".to_string());
            comment.push(String::default());
            Self::format_type(&type_info.ast_enum_type, "ASTType", None, comment).unwrap()
        } else {
            String::default()
        };

        let trait_functions = type_info.actions.iter().fold(
            Ok(StrVec::new(0).first_line_no_indent()),
            |acc: Result<StrVec>, a| {
                if let Ok(mut acc) = acc {
                    let fn_name = &a.fn_name;
                    let prod_string = a.prod_string.clone();
                    let fn_arguments = self.generate_inner_action_args(a);
                    let mut code = StrVec::new(8);
                    self.generate_context(&mut code, a);
                    self.generate_token_assignments(&mut code, a);
                    self.generate_stack_pops(&mut code, a)?;
                    self.generate_result_builder(&mut code, a);
                    self.generate_push_semantic(&mut code, a);
                    self.generate_user_action_call(&mut code, a, &self.parol_grammar);
                    self.generate_stack_push(&mut code, a);
                    let user_trait_function_data = UserTraitFunctionDataBuilder::default()
                        .fn_name(fn_name)
                        .prod_num(a.prod_num)
                        .fn_arguments(fn_arguments)
                        .prod_string(prod_string)
                        .code(code)
                        .inner(true)
                        .build()
                        .into_diagnostic()?;
                    acc.push(format!("{}", user_trait_function_data));
                    Ok(acc)
                } else {
                    acc
                }
            },
        )?;

        let user_trait_functions = if self.auto_generate {
            trace!(
                "parol_grammar.item_stack:\n{:?}",
                self.parol_grammar.item_stack
            );

            let mut processed_non_terminals: HashSet<String> = HashSet::new();
            self.parol_grammar
                .item_stack
                .iter()
                .fold(
                    Ok((StrVec::new(0).first_line_no_indent(), 0)),
                    |acc: Result<(StrVec, usize)>, p| {
                        if let Ok((mut acc, mut i)) = acc {
                            if let ParolGrammarItem::Prod(Production { lhs, rhs: _ }) = p {
                                if !processed_non_terminals.contains(lhs) {
                                    let fn_name =
                                        NmHlp::escape_rust_keyword(NmHlp::to_lower_snake_case(lhs));
                                    let prod_string = p.to_par();
                                    let fn_arguments = Self::generate_user_action_args(lhs);
                                    let code = StrVec::default();
                                    let user_trait_function_data =
                                        UserTraitFunctionDataBuilder::default()
                                            .fn_name(&fn_name)
                                            .prod_num(i)
                                            .fn_arguments(fn_arguments)
                                            .prod_string(prod_string)
                                            .code(code)
                                            .inner(false)
                                            .build()
                                            .into_diagnostic()?;

                                    acc.push(format!("{}", user_trait_function_data));
                                    processed_non_terminals.insert(lhs.to_string());
                                }
                                i += 1;
                            }
                            Ok((acc, i))
                        } else {
                            acc
                        }
                    },
                )?
                .0
        } else {
            StrVec::default()
        };

        trace!("user_trait_functions:\n{}", user_trait_functions);

        let trait_caller = self.grammar_config.cfg.pr.iter().enumerate().fold(
            Ok(StrVec::new(12)),
            |acc: Result<StrVec>, (i, p)| {
                if let Ok(mut acc) = acc {
                    let fn_name = NmHlp::to_lower_snake_case(&format!("{}_{}", p.get_n_str(), i));
                    let fn_arguments = Self::generate_caller_argument_list(p);
                    let user_trait_function_data = UserTraitCallerFunctionDataBuilder::default()
                        .fn_name(fn_name)
                        .prod_num(i)
                        .fn_arguments(fn_arguments)
                        .build()
                        .into_diagnostic()?;
                    acc.push(format!("{}", user_trait_function_data));
                    Ok(acc)
                } else {
                    acc
                }
            },
        )?;
        let user_trait_data = UserTraitDataBuilder::default()
            .user_type_name(&self.user_type_name)
            .auto_generate(self.auto_generate)
            .production_output_types(production_output_types)
            .non_terminal_types(non_terminal_types)
            .ast_type_decl(&ast_type_decl)
            .trait_functions(trait_functions)
            .trait_caller(trait_caller)
<<<<<<< HEAD
            .user_trait_module_name(self.module_name)
=======
            .module_name(self.module_name)
            .user_trait_functions(user_trait_functions)
>>>>>>> 1eedb8e4
            .build()
            .into_diagnostic()?;

        Ok(format!("{}", user_trait_data))
    }

    /// Creates a new item
    pub fn try_new(
        user_type_name: &'a str,
        module_name: &'a str,
        auto_generate: bool,
        parol_grammar: &'a ParolGrammar,
        grammar_config: &'a GrammarConfig,
    ) -> Result<Self> {
        let user_type_name = NmHlp::to_upper_camel_case(user_type_name);
        UserTraitGeneratorBuilder::default()
            .user_type_name(user_type_name)
            .module_name(module_name)
            .auto_generate(auto_generate)
            .grammar_config(grammar_config)
            .parol_grammar(parol_grammar)
            .build()
            .into_diagnostic()
    }
}<|MERGE_RESOLUTION|>--- conflicted
+++ resolved
@@ -465,12 +465,8 @@
             .ast_type_decl(&ast_type_decl)
             .trait_functions(trait_functions)
             .trait_caller(trait_caller)
-<<<<<<< HEAD
-            .user_trait_module_name(self.module_name)
-=======
             .module_name(self.module_name)
             .user_trait_functions(user_trait_functions)
->>>>>>> 1eedb8e4
             .build()
             .into_diagnostic()?;
 
